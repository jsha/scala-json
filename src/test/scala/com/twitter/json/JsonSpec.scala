--- conflicted
+++ resolved
@@ -16,10 +16,7 @@
 
 package com.twitter.json
 
-<<<<<<< HEAD
-import extensions._
-=======
->>>>>>> ccaf36c3
+<import extensions._
 import org.specs._
 import scala.collection.immutable
 
